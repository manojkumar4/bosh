require 'spec_helper'
require 'timecop'
require 'bosh/dev/gem_components'

module Bosh::Dev
  describe GemComponents do
    let(:version_file) do
      instance_double('Bosh::Dev::VersionFile', version: '1.5.0.pre.123', write: nil)
    end

    let(:gem_component) do
      instance_double('Bosh::Dev::GemComponent', build_release_gem: nil)
    end

    subject(:gem_components) do
      GemComponents.new('123')
    end

    before do
      GemComponent.stub(:new).and_return(gem_component)
      VersionFile.stub(:new).with(456).and_return(version_file)
      VersionFile.stub(:new).with('123').and_return(version_file)

      Rake::FileUtilsExt.stub(:sh)
    end

    describe '#components' do
      it 'always updates BOSH_VERSION first to ensure it is up-to-date' do
        version_file.should_receive(:write)
        gem_components.components
      end

      it 'returns a list of GemComponent objects for each gem' do
        GemComponent.should_receive(:new).with('agent_client', version_file.version)
        GemComponent.should_receive(:new).with('blobstore_client', version_file.version)
        GemComponent.should_receive(:new).with('bosh-core', version_file.version)
        GemComponent.should_receive(:new).with('bosh-stemcell', version_file.version)
        GemComponent.should_receive(:new).with('bosh_agent', version_file.version)
        GemComponent.should_receive(:new).with('bosh_aws_cpi', version_file.version)
        GemComponent.should_receive(:new).with('bosh_cli', version_file.version)
        GemComponent.should_receive(:new).with('bosh_cli_plugin_aws', version_file.version)
        GemComponent.should_receive(:new).with('bosh_cli_plugin_micro', version_file.version)
        GemComponent.should_receive(:new).with('bosh_common', version_file.version)
        GemComponent.should_receive(:new).with('bosh_cpi', version_file.version)
        GemComponent.should_receive(:new).with('bosh_openstack_cpi', version_file.version)
        GemComponent.should_receive(:new).with('bosh-registry', version_file.version)
        GemComponent.should_receive(:new).with('bosh_vsphere_cpi', version_file.version)
        GemComponent.should_receive(:new).with('bosh-director', version_file.version)
        GemComponent.should_receive(:new).with('bosh-monitor', version_file.version)
        GemComponent.should_receive(:new).with('bosh-release', version_file.version)
        GemComponent.should_receive(:new).with('simple_blobstore_server', version_file.version)

        gem_components.components
      end
    end

    describe '#each' do
      let(:root) { Dir.mktmpdir }
      let(:global_bosh_version_file) { "#{root}/BOSH_VERSION" }

      before do
        stub_const('Bosh::Dev::GemComponent::ROOT', root)
        File.open(global_bosh_version_file, 'w') do |file|
          file.write('123')
        end
      end

      its(:to_a) do
        should eq(%w[
<<<<<<< HEAD
          agent_client-123.gem
          blobstore_client-123.gem
          bosh-core-123.gem
          bosh-stemcell-123.gem
          bosh_agent-123.gem
          bosh_aws_cpi-123.gem
          bosh_cli-123.gem
          bosh_cli_plugin_aws-123.gem
          bosh_cli_plugin_micro-123.gem
          bosh_common-123.gem
          bosh_cpi-123.gem
          bosh_encryption-123.gem
          bosh_openstack_cpi-123.gem
          bosh_registry-123.gem
          bosh_vsphere_cpi-123.gem
          bosh_warden_cpi-123.gem
          director-123.gem
          health_monitor-123.gem
          package_compiler-123.gem
          ruby_vim_sdk-123.gem
          simple_blobstore_server-123.gem
=======
          agent_client
          blobstore_client
          bosh-core
          bosh-stemcell
          bosh_agent
          bosh_aws_cpi
          bosh_cli
          bosh_cli_plugin_aws
          bosh_cli_plugin_micro
          bosh_common
          bosh_cpi
          bosh_openstack_cpi
          bosh-registry
          bosh_vsphere_cpi
          bosh-director
          bosh-monitor
          bosh-release
          simple_blobstore_server
>>>>>>> 715d8fb2
        ])
      end
    end

    it { should have_db('bosh-director') }
    it { should have_db('bosh-registry') }
  end
end<|MERGE_RESOLUTION|>--- conflicted
+++ resolved
@@ -45,6 +45,7 @@
         GemComponent.should_receive(:new).with('bosh_openstack_cpi', version_file.version)
         GemComponent.should_receive(:new).with('bosh-registry', version_file.version)
         GemComponent.should_receive(:new).with('bosh_vsphere_cpi', version_file.version)
+        GemComponent.should_receive(:new).with('bosh_warden_cpi', version_file.version)
         GemComponent.should_receive(:new).with('bosh-director', version_file.version)
         GemComponent.should_receive(:new).with('bosh-monitor', version_file.version)
         GemComponent.should_receive(:new).with('bosh-release', version_file.version)
@@ -67,29 +68,6 @@
 
       its(:to_a) do
         should eq(%w[
-<<<<<<< HEAD
-          agent_client-123.gem
-          blobstore_client-123.gem
-          bosh-core-123.gem
-          bosh-stemcell-123.gem
-          bosh_agent-123.gem
-          bosh_aws_cpi-123.gem
-          bosh_cli-123.gem
-          bosh_cli_plugin_aws-123.gem
-          bosh_cli_plugin_micro-123.gem
-          bosh_common-123.gem
-          bosh_cpi-123.gem
-          bosh_encryption-123.gem
-          bosh_openstack_cpi-123.gem
-          bosh_registry-123.gem
-          bosh_vsphere_cpi-123.gem
-          bosh_warden_cpi-123.gem
-          director-123.gem
-          health_monitor-123.gem
-          package_compiler-123.gem
-          ruby_vim_sdk-123.gem
-          simple_blobstore_server-123.gem
-=======
           agent_client
           blobstore_client
           bosh-core
@@ -104,11 +82,11 @@
           bosh_openstack_cpi
           bosh-registry
           bosh_vsphere_cpi
+          bosh_warden_cpi
           bosh-director
           bosh-monitor
           bosh-release
           simple_blobstore_server
->>>>>>> 715d8fb2
         ])
       end
     end
