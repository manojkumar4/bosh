--- conflicted
+++ resolved
@@ -34,8 +34,7 @@
     end
 
     def openstack?
-<<<<<<< HEAD
-      info['cpi'] == 'openstack'
+      @bosh_api.info['cpi'] == 'openstack'
     end
 
     def warden?
@@ -47,15 +46,8 @@
     end
 
     def dns?
+      info = @bosh_api.info
       info['features'] && info['features']['dns']['status']
-=======
-      @bosh_api.info['cpi'] == 'openstack'
-    end
-
-    def dns?
-      info = @bosh_api.info
-      info['features'] && info['features']['dns']
->>>>>>> c46fe3f0
     end
 
     def bosh_tld
