# encoding: UTF-8

source 'https://rubygems.org'

gemspec path: 'agent_client'
gemspec path: 'blobstore_client'
gemspec path: 'bosh_agent'
gemspec path: 'bosh_aws_cpi'
gemspec path: 'bosh_common'
gemspec path: 'bosh-core'
gemspec path: 'bosh_cpi'
gemspec path: 'bosh_cli'
gemspec path: 'bosh_cli_plugin_aws'
gemspec path: 'bosh_cli_plugin_micro'
gemspec path: 'bosh_openstack_cpi'
gemspec path: 'bosh-registry'
gemspec path: 'bosh_vsphere_cpi'
<<<<<<< HEAD
gemspec path: 'bosh_warden_cpi'
gemspec path: 'director'
gemspec path: 'health_monitor'
gemspec path: 'package_compiler'
gemspec path: 'ruby_vim_sdk'
=======
gemspec path: 'bosh-director'
gemspec path: 'bosh-monitor'
gemspec path: 'bosh-release'
>>>>>>> 715d8fb2
gemspec path: 'simple_blobstore_server'

gem 'rake', '~>10.0'

group :production do
  # this was pulled from bosh_aws_registry's Gemfile.  Why does it exist?
  # also bosh_openstack_registry, director
  gem 'pg'
  gem 'mysql2'
end

group :development do
  gem 'ruby_gntp'
  gem 'debugger' if RUBY_VERSION < '2.0.0'
  gem 'git-duet', require: false
end

group :bat do
  gem 'httpclient'
  gem 'json'
  gem 'minitar'
  gem 'net-ssh'
end

group :development, :test do
  gemspec path: 'bosh-dev'
  gemspec path: 'bosh-stemcell'

  gem 'rubocop', require: false
  gem 'parallel_tests'
  gem 'rack-test'
  gem 'ci_reporter'
  gem 'rspec'
  gem 'rspec-fire'
  gem 'webmock'
  gem 'fakefs'
  gem 'simplecov'
  gem 'simplecov-rcov'

  # for director
  gem 'machinist', '~>1.0'

  # for root level specs
  gem 'rest-client'
  gem 'redis'
  gem 'nats'
  gem 'rugged'

  gem 'sqlite3'
  gem 'timecop'
  gem 'jenkins_api_client'
end<|MERGE_RESOLUTION|>--- conflicted
+++ resolved
@@ -15,17 +15,10 @@
 gemspec path: 'bosh_openstack_cpi'
 gemspec path: 'bosh-registry'
 gemspec path: 'bosh_vsphere_cpi'
-<<<<<<< HEAD
 gemspec path: 'bosh_warden_cpi'
-gemspec path: 'director'
-gemspec path: 'health_monitor'
-gemspec path: 'package_compiler'
-gemspec path: 'ruby_vim_sdk'
-=======
 gemspec path: 'bosh-director'
 gemspec path: 'bosh-monitor'
 gemspec path: 'bosh-release'
->>>>>>> 715d8fb2
 gemspec path: 'simple_blobstore_server'
 
 gem 'rake', '~>10.0'
