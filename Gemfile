--- conflicted
+++ resolved
@@ -2,32 +2,7 @@
 
 source 'https://rubygems.org'
 
-<<<<<<< HEAD
-gem "agent_client", :path => "agent_client"
-gem "blobstore_client", :path => "blobstore_client"
-gem "bosh_agent", :path => "bosh_agent"
-gem "bosh_aws_bootstrap", :path => "bosh_aws_bootstrap"
-gem "bosh_aws_cpi", :path => "bosh_aws_cpi"
-gem "bosh_common", :path => "bosh_common"
-gem "bosh_cpi", :path => "bosh_cpi"
-gem "bosh_cli", :path => "bosh_cli"
-gem "bosh_deployer", :path => "bosh_deployer"
-gem "bosh_encryption", :path => "bosh_encryption"
-gem "bosh_openstack_cpi", :path => "bosh_openstack_cpi"
-gem "bosh_registry", :path => "bosh_registry"
-gem "bosh_vcloud_cpi", :path => "bosh_vcloud_cpi"
-gem "bosh_vsphere_cpi", :path => "bosh_vsphere_cpi"
-gem "bosh_warden_cpi", :path => "bosh_warden_cpi"
-gem "director", :path => "director"
-gem "health_monitor", :path => "health_monitor"
-gem "monit_api", :path => "monit_api"
-gem "package_compiler", :path => "package_compiler"
-gem "ruby_vcloud_sdk", :path => "ruby_vcloud_sdk"
-gem "ruby_vim_sdk", :path => "ruby_vim_sdk"
-gem "simple_blobstore_server", :path => "simple_blobstore_server"
-=======
 ruby '1.9.3'
->>>>>>> 5c344b42
 
 gemspec path: 'agent_client'
 gemspec path: 'blobstore_client'
@@ -42,6 +17,7 @@
 gemspec path: 'bosh_openstack_cpi'
 gemspec path: 'bosh_registry'
 gemspec path: 'bosh_vsphere_cpi'
+gemspec path: 'bosh_warden_cpi'
 gemspec path: 'director'
 gemspec path: 'health_monitor'
 gemspec path: 'monit_api'
