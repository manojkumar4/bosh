--- conflicted
+++ resolved
@@ -1,16 +1,10 @@
 require 'spec_helper'
 
 describe Bosh::Aws::ELB do
-<<<<<<< HEAD
-  let(:creds) { { 'my' => 'creds' } }
-  let(:elb) { described_class.new(creds) }
-  let(:ec2) { Bosh::Aws::EC2.new({}) }
-=======
   let(:provider) { mock(:provider) }
 
   let(:elb) { described_class.new(provider) }
   let(:ec2) { Bosh::Aws::EC2.new(provider) }
->>>>>>> 611b5451
   let(:fake_aws_security_group) { double('security_group', id: 'sg_id', name: 'security_group_name') }
   let(:fake_aws_vpc) { double('vpc', security_groups: [fake_aws_security_group]) }
   let(:vpc) { Bosh::Aws::VPC.new(ec2, fake_aws_vpc) }
