--- conflicted
+++ resolved
@@ -47,12 +47,8 @@
       bosh_cpi (~> 1.5.0.pre.1525)
       bosh_openstack_cpi (~> 1.5.0.pre.1525)
       bosh_vcloud_cpi (~> 0.4.9)
-<<<<<<< HEAD
-      bosh_vsphere_cpi (~> 1.5.0.pre.1504)
-      bosh_warden_cpi (~> 1.5.0.pre.1504)
-=======
       bosh_vsphere_cpi (~> 1.5.0.pre.1525)
->>>>>>> 42748a61
+      bosh_warden_cpi (~> 1.5.0.pre.1525)
       eventmachine (~> 0.12.9)
       fog (~> 1.14.0)
       httpclient (= 2.2.4)
@@ -214,7 +210,7 @@
 PATH
   remote: bosh_warden_cpi
   specs:
-    bosh_warden_cpi (1.5.0.pre.1504)
+    bosh_warden_cpi (1.5.0.pre.1525)
       bosh_common
       bosh_cpi
       sequel
