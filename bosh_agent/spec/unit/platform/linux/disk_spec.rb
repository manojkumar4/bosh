--- conflicted
+++ resolved
@@ -40,15 +40,8 @@
         }.to raise_error(Bosh::Agent::DiskNotFoundError)
       end
 
-<<<<<<< HEAD
-    context 'when disk is a block device' do
-      before do
-        Dir.stub(:glob).with(dev_path, 0).and_return(%w(/dev/sdy))
-        File.stub(:blockdev?).with('/dev/sdy1').and_return(true)
-=======
       it 'gets data disk device name' do
         disk_manager.get_data_disk_device_name.should eq '/dev/sdb'
->>>>>>> 337e7ecb
       end
 
       context 'if persistent disk cid is unknown' do
@@ -61,18 +54,10 @@
         end
       end
 
-<<<<<<< HEAD
-      it 'mounts persistent disk only once' do
-        mounter.should_receive(:mount).with('/dev/sdy1', store_path, {}).once
-        disk_manager.should_receive(:mount_exists?).with('/dev/sdy1').and_return(false, true)
-        disk_manager.mount_persistent_disk(2)
-        disk_manager.mount_persistent_disk(2)
-=======
       context 'when disk is a block device' do
         before do
           Dir.stub(:glob).with(dev_path, 0).and_return(%w(/dev/sdy))
           File.stub(:blockdev?).with('/dev/sdy1').and_return(true)
-          File.stub(:read).with('/proc/mounts').and_return('', '/dev/sdy1')
         end
 
         it 'mounts persistent disk to store_dir if not already mounted' do
@@ -83,11 +68,10 @@
 
         it 'mounts persistent disk only once' do
           mounter.should_receive(:mount).with('/dev/sdy1', store_path, {}).once
-
+          disk_manager.should_receive(:mount_exists?).with('/dev/sdy1').and_return(false, true)
           disk_manager.mount_persistent_disk(2)
           disk_manager.mount_persistent_disk(2)
         end
->>>>>>> 337e7ecb
       end
 
       context 'when disk is not a block device' do
